--- conflicted
+++ resolved
@@ -43,13 +43,11 @@
     return predictions, probabilities
 
 
-<<<<<<< HEAD
+
 def gaussian_mixture(counts, weights=[0.93,0.07]):
-=======
-def gaussian_mixture(counts):
->>>>>>> 99c1d42a
 
-    clf = GaussianMixture(n_components=2, weights_init = [0.87, 0.13])
+
+    clf = GaussianMixture(n_components=2, weights_init = weights)
     clf.fit(counts)
     predictions = clf.predict(counts)
     probabilities = clf.predict_proba(counts)
