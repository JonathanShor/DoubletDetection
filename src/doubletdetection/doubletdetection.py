"""Doublet detection in single-cell RNA-seq data."""

import collections
import warnings

import numpy as np
from sklearn.utils import check_array
from sklearn.utils.sparsefuncs_fast import inplace_csr_row_normalize_l1
from scipy.io import mmread
from scipy.stats import hypergeom
import scipy.sparse as sp_sparse
from scipy.sparse import csr_matrix
import tables
import scanpy as sc
import anndata
from tqdm.auto import tqdm


def load_10x_h5(file, genome):
    """Load count matrix in 10x H5 format
       Adapted from:
       https://support.10xgenomics.com/single-cell-gene-expression/software/
       pipelines/latest/advanced/h5_matrices

    Args:
        file (str): Path to H5 file
        genome (str): genome, top level h5 group

    Returns:
        ndarray: Raw count matrix.
        ndarray: Barcodes
        ndarray: Gene names
    """

    with tables.open_file(file, "r") as f:
        try:
            group = f.get_node(f.root, genome)
        except tables.NoSuchNodeError:
            print("That genome does not exist in this file.")
            return None
    # gene_ids = getattr(group, 'genes').read()
    gene_names = getattr(group, "gene_names").read()
    barcodes = getattr(group, "barcodes").read()
    data = getattr(group, "data").read()
    indices = getattr(group, "indices").read()
    indptr = getattr(group, "indptr").read()
    shape = getattr(group, "shape").read()
    matrix = sp_sparse.csc_matrix((data, indices, indptr), shape=shape)

    return matrix, barcodes, gene_names


def load_mtx(file):
    """Load count matrix in mtx format

    Args:
        file (str): Path to mtx file

    Returns:
        ndarray: Raw count matrix.
    """
    raw_counts = np.transpose(mmread(file))

    return raw_counts.tocsc()


class BoostClassifier:
    """Classifier for doublets in single-cell RNA-seq data.

    Parameters:
        boost_rate (float, optional): Proportion of cell population size to
            produce as synthetic doublets.
        n_components (int, optional): Number of principal components used for
            clustering.
        n_top_var_genes (int, optional): Number of highest variance genes to
            use; other genes discarded. Will use all genes when zero.
        replace (bool, optional): If False, a cell will be selected as a
            synthetic doublet's parent no more than once.
        phenograph_parameters (dict, optional): Parameter dict to pass directly
            to Phenograph. Note that we change the Phenograph 'prune' default to
            True; you must specifically include 'prune': False here to change
            this.
        n_iters (int, optional): Number of fit operations from which to collect
            p-values. Defualt value is 25.
        normalizer ((sp_sparse) -> ndarray): Method to normalize raw_counts.
            Defaults to normalize_counts, included in this package. Note: To use
            normalize_counts with its pseudocount parameter changed from the
            default 0.1 value to some positive float `new_var`, use:
            normalizer=lambda counts: doubletdetection.normalize_counts(counts,
            pseudocount=new_var)
        random_state (int, optional): If provided, passed to PCA and used to
            seedrandom seed numpy's RNG. NOTE: Phenograph does not currently
            admit a random seed, and so this will not guarantee identical
            results across runs.
        verbose (bool, optional): Set to False to silence all normal operation
            informational messages. Defaults to True.

    Attributes:
        all_log_p_values_ (ndarray): Hypergeometric test natural log p-value per
            cell for cluster enrichment of synthetic doublets. Shape (n_iters,
            num_cells).
        all_p_values_ (ndarray): DEPRECATED. Exponentiated all_log_p_values.
            Due to rounding point errors, use of all_log_p_values recommended.
            Will be removed in v3.0.
        all_scores_ (ndarray): The fraction of a cell's cluster that is
            synthetic doublets. Shape (n_iters, num_cells).
        communities_ (ndarray): Cluster ID for corresponding cell. Shape
            (n_iters, num_cells).
        labels_ (ndarray, ndims=1): 0 for singlet, 1 for detected doublet.
        parents_ (list of sequences of int): Parent cells' indexes for each
            synthetic doublet. A list wrapping the results from each run.
        suggested_score_cutoff_ (float): Cutoff used to classify cells when
            n_iters == 1 (scores >= cutoff). Not produced when n_iters > 1.
        synth_communities_ (sequence of ints): Cluster ID for corresponding
            synthetic doublet. Shape (n_iters, num_cells * boost_rate).
        top_var_genes_ (ndarray): Indices of the n_top_var_genes used. Not
            generated if n_top_var_genes <= 0.
        voting_average_ (ndarray): Fraction of iterations each cell is called a
            doublet.
    """

    def __init__(
        self,
        boost_rate=0.25,
        n_components=30,
        n_top_var_genes=10000,
        replace=False,
        phenograph_parameters={"prune": True},
        n_iters=25,
        normalizer=None,
<<<<<<< HEAD
        random_state=42,
=======
        random_state=None,
        verbose=True,
>>>>>>> 011fcf2e
    ):
        self.boost_rate = boost_rate
        self.replace = replace
        self.n_iters = n_iters
        self.normalizer = normalizer
        self.random_state = random_state
        self.verbose = verbose

        if self.random_state:
            np.random.seed(self.random_state)

        if n_components == 30 and n_top_var_genes > 0:
            # If user did not change n_components, silently cap it by n_top_var_genes if needed
            self.n_components = min(n_components, n_top_var_genes)
        else:
            self.n_components = n_components
        # Floor negative n_top_var_genes by 0
        self.n_top_var_genes = max(0, n_top_var_genes)

        if "prune" not in phenograph_parameters:
            phenograph_parameters["prune"] = True
        if ("verbosity" not in phenograph_parameters) and (not self.verbose):
            phenograph_parameters["verbosity"] = 1
        self.phenograph_parameters = phenograph_parameters
        if (self.n_iters == 1) and (phenograph_parameters.get("prune") is True):
            warn_msg = (
                "Using phenograph parameter prune=False is strongly recommended when "
                + "running only one iteration. Otherwise, expect many NaN labels."
            )
            warnings.warn(warn_msg)

        if not self.replace and self.boost_rate > 0.5:
            warn_msg = (
                "boost_rate is trimmed to 0.5 when replace=False."
                + " Set replace=True to use greater boost rates."
            )
            warnings.warn(warn_msg)
            self.boost_rate = 0.5

        assert (self.n_top_var_genes == 0) or (
            self.n_components <= self.n_top_var_genes
        ), "n_components={0} cannot be larger than n_top_var_genes={1}".format(
            n_components, n_top_var_genes
        )

    def fit(self, raw_counts):
        """Fits the classifier on raw_counts.

        Args:
            raw_counts (array-like): Count matrix, oriented cells by genes.

        Sets:
            all_scores_, all_p_values_, all_log_p_values_, communities_,
            top_var_genes, parents, synth_communities

        Returns:
            The fitted classifier.
        """

        raw_counts = check_array(
            raw_counts, accept_sparse="csr", force_all_finite=True, ensure_2d=True, dtype="float32"
        )

        if sp_sparse.issparse(raw_counts) is not True:
            if self.verbose:
                print("Sparsifying matrix.")
            raw_counts = csr_matrix(raw_counts)

        if self.n_top_var_genes > 0:
            if self.n_top_var_genes < raw_counts.shape[1]:
                gene_variances = (
                    np.array(raw_counts.power(2).mean(axis=0))
                    - (np.array(raw_counts.mean(axis=0))) ** 2
                )[0]
                top_var_indexes = np.argsort(gene_variances)
                self.top_var_genes_ = top_var_indexes[-self.n_top_var_genes :]
                # csc if faster for column indexing
                raw_counts = raw_counts.tocsc()
                raw_counts = raw_counts[:, self.top_var_genes_]
                raw_counts = raw_counts.tocsr()

        self._raw_counts = raw_counts
        (self._num_cells, self._num_genes) = self._raw_counts.shape
        if self.normalizer is None:
            # Memoize these; default normalizer treats these invariant for all synths
            self._lib_size = np.sum(raw_counts, axis=1).A1
            self._normed_raw_counts = self._raw_counts.copy()
            inplace_csr_row_normalize_l1(self._normed_raw_counts)

        self.all_scores_ = np.zeros((self.n_iters, self._num_cells))
        self.all_log_p_values_ = np.zeros((self.n_iters, self._num_cells))
        all_communities = np.zeros((self.n_iters, self._num_cells))
        all_parents = []
        all_synth_communities = np.zeros((self.n_iters, int(self.boost_rate * self._num_cells)))

<<<<<<< HEAD
        for i in tqdm(range(self.n_iters)):
            print("Iteration {:3}/{}".format(i + 1, self.n_iters))
=======
        for i in range(self.n_iters):
            if self.verbose:
                print("Iteration {:3}/{}".format(i + 1, self.n_iters))
>>>>>>> 011fcf2e
            self.all_scores_[i], self.all_log_p_values_[i] = self._one_fit()
            all_communities[i] = self.communities_
            all_parents.append(self.parents_)
            all_synth_communities[i] = self.synth_communities_

        # Release unneeded large data vars
        del self._raw_counts
        del self._norm_counts
        del self._raw_synthetics
        del self._synthetics
        if self.normalizer is None:
            del self._normed_raw_counts
            del self._lib_size

        self.communities_ = all_communities
        self.parents_ = all_parents
        self.synth_communities_ = all_synth_communities
        self.all_p_values_ = np.exp(self.all_log_p_values_)

        return self

    def predict(self, p_thresh=1e-7, voter_thresh=0.9):
        """Produce doublet calls from fitted classifier

        Args:
            p_thresh (float, optional): hypergeometric test p-value threshold
                that determines per iteration doublet calls
            voter_thresh (float, optional): fraction of iterations a cell must
                be called a doublet

        Sets:
            labels_ and voting_average_ if n_iters > 1.
            labels_ and suggested_score_cutoff_ if n_iters == 1.

        Returns:
            labels_ (ndarray, ndims=1):  0 for singlet, 1 for detected doublet
        """
        log_p_thresh = np.log(p_thresh)
        if self.n_iters > 1:
            with np.errstate(invalid="ignore"):  # Silence numpy warning about NaN comparison
                self.voting_average_ = np.mean(
                    np.ma.masked_invalid(self.all_log_p_values_) <= log_p_thresh, axis=0
                )
                self.labels_ = np.ma.filled(
                    (self.voting_average_ >= voter_thresh).astype(float), np.nan
                )
                self.voting_average_ = np.ma.filled(self.voting_average_, np.nan)
        else:
            # Find a cutoff score
            potential_cutoffs = np.unique(self.all_scores_[~np.isnan(self.all_scores_)])
            if len(potential_cutoffs) > 1:
                max_dropoff = np.argmax(potential_cutoffs[1:] - potential_cutoffs[:-1]) + 1
            else:  # Most likely pathological dataset, only one (or no) clusters
                max_dropoff = 0
            self.suggested_score_cutoff_ = potential_cutoffs[max_dropoff]
            with np.errstate(invalid="ignore"):  # Silence numpy warning about NaN comparison
                self.labels_ = self.all_scores_[0, :] >= self.suggested_score_cutoff_
            self.labels_[np.isnan(self.all_scores_)[0, :]] = np.nan

        return self.labels_

    def _one_fit(self):
        if self.verbose:
            print("\nCreating synthetic doublets...")
        self._createDoublets()

        # Normalize combined augmented set
        if self.verbose:
            print("Normalizing...")
        if self.normalizer is not None:
            aug_counts = self.normalizer(
                sp_sparse.vstack((self._raw_counts, self._raw_synthetics))
            )
        else:
            # Follows doubletdetection.plot.normalize_counts, but uses memoized normed raw_counts
            synth_lib_size = np.sum(self._raw_synthetics, axis=1).A1
            aug_lib_size = np.concatenate([self._lib_size, synth_lib_size])
            normed_synths = self._raw_synthetics.copy()
            inplace_csr_row_normalize_l1(normed_synths)
            aug_counts = sp_sparse.vstack((self._normed_raw_counts, normed_synths))
            aug_counts = np.log(aug_counts.A * np.median(aug_lib_size) + 0.1)

        self._norm_counts = aug_counts[: self._num_cells]
        self._synthetics = aug_counts[self._num_cells :]

<<<<<<< HEAD
        aug_counts = anndata.AnnData(aug_counts)
        aug_counts.obs['n_counts'] = aug_lib_size
        sc.pp.scale(aug_counts, max_value=15)

        print("Running PCA...")
        sc.tl.pca(aug_counts, n_comps=self.n_components, random_state=self.random_state)
        print("Clustering augmented data set...\n")
        sc.pp.neighbors(aug_counts, random_state=self.random_state, method="umap", n_neighbors=10)
        sc.tl.louvain(aug_counts, random_state=self.random_state, resolution=4, directed=False)
        fullcommunities = np.array(aug_counts.obs["louvain"], dtype=int)
=======
        if self.verbose:
            print("Running PCA...")
        # Get phenograph results
        pca = PCA(n_components=self.n_components, random_state=self.random_state)
        reduced_counts = pca.fit_transform(aug_counts)
        if self.verbose:
            print("Clustering augmented data set with Phenograph...\n")
        fullcommunities, _, _ = phenograph.cluster(reduced_counts, **self.phenograph_parameters)
>>>>>>> 011fcf2e
        min_ID = min(fullcommunities)
        self.communities_ = fullcommunities[: self._num_cells]
        self.synth_communities_ = fullcommunities[self._num_cells :]
        community_sizes = [
            np.count_nonzero(fullcommunities == i) for i in np.unique(fullcommunities)
        ]
<<<<<<< HEAD
        print(
            "Found clusters [{0}, ... {2}], with sizes: {1}\n".format(
                min(fullcommunities), community_sizes, max(fullcommunities)
=======
        if self.verbose:
            print(
                "Found communities [{0}, ... {2}], with sizes: {1}\n".format(
                    min(fullcommunities), community_sizes, max(fullcommunities)
                )
>>>>>>> 011fcf2e
            )

        # Count number of fake doublets in each community and assign score
        # Number of synth/orig cells in each cluster.
        synth_cells_per_comm = collections.Counter(self.synth_communities_)
        orig_cells_per_comm = collections.Counter(self.communities_)
        community_IDs = orig_cells_per_comm.keys()
        community_scores = {
            i: float(synth_cells_per_comm[i]) / (synth_cells_per_comm[i] + orig_cells_per_comm[i])
            for i in community_IDs
        }
        scores = np.array([community_scores[i] for i in self.communities_])

        community_log_p_values = {
            i: hypergeom.logsf(
                synth_cells_per_comm[i],
                aug_counts.shape[0],
                self._synthetics.shape[0],
                synth_cells_per_comm[i] + orig_cells_per_comm[i],
            )
            for i in community_IDs
        }
        log_p_values = np.array([community_log_p_values[i] for i in self.communities_])

        if min_ID < 0:
            scores[self.communities_ == -1] = np.nan
            log_p_values[self.communities_ == -1] = np.nan

        return scores, log_p_values

    def _createDoublets(self):
        """Create synthetic doublets.

        Sets .parents_
        """
        # Number of synthetic doublets to add
        num_synths = int(self.boost_rate * self._num_cells)

        # Parent indices
        choices = np.random.choice(self._num_cells, size=(num_synths, 2), replace=self.replace)
        parents = [list(p) for p in choices]

        parent0 = self._raw_counts[choices[:, 0], :]
        parent1 = self._raw_counts[choices[:, 1], :]
        synthetic = parent0 + parent1

        self._raw_synthetics = synthetic
        self.parents_ = parents<|MERGE_RESOLUTION|>--- conflicted
+++ resolved
@@ -128,12 +128,8 @@
         phenograph_parameters={"prune": True},
         n_iters=25,
         normalizer=None,
-<<<<<<< HEAD
-        random_state=42,
-=======
         random_state=None,
         verbose=True,
->>>>>>> 011fcf2e
     ):
         self.boost_rate = boost_rate
         self.replace = replace
@@ -229,14 +225,9 @@
         all_parents = []
         all_synth_communities = np.zeros((self.n_iters, int(self.boost_rate * self._num_cells)))
 
-<<<<<<< HEAD
         for i in tqdm(range(self.n_iters)):
-            print("Iteration {:3}/{}".format(i + 1, self.n_iters))
-=======
-        for i in range(self.n_iters):
             if self.verbose:
                 print("Iteration {:3}/{}".format(i + 1, self.n_iters))
->>>>>>> 011fcf2e
             self.all_scores_[i], self.all_log_p_values_[i] = self._one_fit()
             all_communities[i] = self.communities_
             all_parents.append(self.parents_)
@@ -322,44 +313,29 @@
         self._norm_counts = aug_counts[: self._num_cells]
         self._synthetics = aug_counts[self._num_cells :]
 
-<<<<<<< HEAD
         aug_counts = anndata.AnnData(aug_counts)
         aug_counts.obs['n_counts'] = aug_lib_size
         sc.pp.scale(aug_counts, max_value=15)
 
-        print("Running PCA...")
+        if self.verbose:
+            print("Running PCA...")
         sc.tl.pca(aug_counts, n_comps=self.n_components, random_state=self.random_state)
-        print("Clustering augmented data set...\n")
+        if self.verbose:
+            print("Clustering augmented data set...\n")
         sc.pp.neighbors(aug_counts, random_state=self.random_state, method="umap", n_neighbors=10)
         sc.tl.louvain(aug_counts, random_state=self.random_state, resolution=4, directed=False)
         fullcommunities = np.array(aug_counts.obs["louvain"], dtype=int)
-=======
-        if self.verbose:
-            print("Running PCA...")
-        # Get phenograph results
-        pca = PCA(n_components=self.n_components, random_state=self.random_state)
-        reduced_counts = pca.fit_transform(aug_counts)
-        if self.verbose:
-            print("Clustering augmented data set with Phenograph...\n")
-        fullcommunities, _, _ = phenograph.cluster(reduced_counts, **self.phenograph_parameters)
->>>>>>> 011fcf2e
         min_ID = min(fullcommunities)
         self.communities_ = fullcommunities[: self._num_cells]
         self.synth_communities_ = fullcommunities[self._num_cells :]
         community_sizes = [
             np.count_nonzero(fullcommunities == i) for i in np.unique(fullcommunities)
         ]
-<<<<<<< HEAD
-        print(
-            "Found clusters [{0}, ... {2}], with sizes: {1}\n".format(
-                min(fullcommunities), community_sizes, max(fullcommunities)
-=======
         if self.verbose:
             print(
-                "Found communities [{0}, ... {2}], with sizes: {1}\n".format(
+                "Found clusters [{0}, ... {2}], with sizes: {1}\n".format(
                     min(fullcommunities), community_sizes, max(fullcommunities)
                 )
->>>>>>> 011fcf2e
             )
 
         # Count number of fake doublets in each community and assign score
