--- conflicted
+++ resolved
@@ -17,10 +17,7 @@
 from sklearn.naive_bayes import MultinomialNB
 from sklearn.mixture import GaussianMixture
 from sklearn.neighbors import NearestNeighbors
-<<<<<<< HEAD
 from sklearn.preprocessing import StandardScaler
-=======
->>>>>>> 70f93792
 from sklearn.manifold import TSNE
 import matplotlib.pyplot as plt
 
@@ -51,10 +48,6 @@
 # Takes PD dataframe
 # Following method in 10x paper
 def normalize_counts_10x(raw_counts):
-<<<<<<< HEAD
-=======
-    
->>>>>>> 70f93792
     # Grab cells and delete from DF
     cells = raw_counts.index
 #    del raw_counts['Unnamed: 0']   # Assumed to be in index, not data column, see pd.read_csv option
@@ -140,7 +133,6 @@
     counts = raw_counts.copy()
     counts[raw_counts == 0] = np.nan
 
-<<<<<<< HEAD
     # Normalize
     if USETFIDF:
         cells = raw_counts.index
@@ -148,11 +140,6 @@
     else:   # 10x paper normalization
         cells, counts = normalize_counts_10x(counts)
 
-=======
-    # Normalize           
-    cells, counts = normalize_counts_10x(counts)
-    
->>>>>>> 70f93792
     # Dimensionality reduction
     pca = PCA(n_components=30)
     reduced_counts = pca.fit_transform(counts)
@@ -206,13 +193,12 @@
     # KNN outlier detection
     distances = knn(GM_data, labels)
     far = distances[0][:,9]
-<<<<<<< HEAD
 
 
 def main2():
 
     # Import counts
-    raw_counts = pd.read_csv("/Users/adamgayoso/Google Drive/Computational Genomics/pbmc8k_dense.csv", index_col=0)
+    raw_counts = pd.read_csv(FNAME, index_col=0)
 
     synthetic = create_synthetic_data(raw_counts)
 
@@ -238,42 +224,4 @@
 
     return raw_counts
 
-main2()
-=======
-  
-    
-def main2():
-    
-    # Import counts 
-    raw_counts = pd.read_csv("/Users/adamgayoso/Google Drive/Computational Genomics/pbmc8k_dense.csv", index_col=0)
-    
-    synthetic = create_synthetic_data(raw_counts)
-    
-    synthetic.to_csv("/Users/adamgayoso/Google Drive/Computational Genomics/synthetic.csv")
-    
-    
-    
-    
-# Slow but works
-def create_synthetic_data(raw_counts):
-    
-    cell_count = raw_counts.shape[0]
-    doublet_rate = 0.07
-    doublets = doublet_rate*cell_count/(1-doublet_rate)
-    
-    for i in range(int(doublets)):
-        row1 = int(np.random.rand()*cell_count)
-        row2 = int(np.random.rand()*cell_count)
-        
-        new_row = raw_counts.iloc[row1] + raw_counts.iloc[row2]
-        
-        raw_counts = raw_counts.append(new_row, ignore_index=True)
-    
-    return raw_counts
-
-main2()
-    
-    
-     
-    
->>>>>>> 70f93792
+main2()