--- conflicted
+++ resolved
@@ -23,10 +23,7 @@
 FNAME = "~/Google Drive/Computational Genomics/pbmc8k_dense.csv"
 DOUBLETRATE = SYNTHDOUBLETRATE
 
-<<<<<<< HEAD
 
-=======
->>>>>>> f4ccb08d
 # This analysis needs work, this is an old version and might not work
 def basic_analysis(counts, doublet_label, usePCA=True):
     # Dimensionality reduction
@@ -77,17 +74,9 @@
     # KNN outlier detection
     distances = knn(GM_data, labels)
     far = distances[0][:,9]
-<<<<<<< HEAD
 
 
 def GMManalysis(counts, doublet_labels):
-
-=======
-    
-    
-def GMManalysis(counts, doublet_labels):
-    
->>>>>>> f4ccb08d
     # Gaussian Mixture Model
     library_size = counts.sum(axis=1)[:,np.newaxis]
     num_genes = np.count_nonzero(counts, axis=1)[:,np.newaxis]
@@ -95,53 +84,21 @@
     predictionsGM, probabilitiesGM = gaussian_mixture(features)
     GMM_error1 = (len(doublet_labels) - np.sum(doublet_labels==predictionsGM))/len(doublet_labels)
     GMM_error2 = (len(doublet_labels) - np.sum(doublet_labels==(1-predictionsGM)))/len(doublet_labels)
-<<<<<<< HEAD
-
-    print("Test error over all cells = ")
-    print(np.min([GMM_error1, GMM_error2]))
-
-=======
     
     print("Test error over all cells = ")
     print(np.min([GMM_error1, GMM_error2]))
     
->>>>>>> f4ccb08d
     # False positives, negative
     doublets = np.where(doublet_labels == 1)[0]
     GMM_error1 = (len(doublet_labels[doublets]) - np.sum(doublet_labels[doublets]==predictionsGM[doublets]))/len(doublet_labels[doublets])
     GMM_error2 = (len(doublet_labels[doublets]) - np.sum(doublet_labels[doublets]==(1-predictionsGM[doublets])))/len(doublet_labels[doublets])
     print("Test error over synthetic doublets = ")
     print(np.min([GMM_error1, GMM_error2]))
-<<<<<<< HEAD
-
-=======
     
->>>>>>> f4ccb08d
     # Attempting to do it within each phenograph cluster
     pca = PCA(n_components=50)
     reduced_counts = pca.fit_transform(counts)
     communities, graph, Q = phenograph.cluster(reduced_counts)
-<<<<<<< HEAD
-
-    labels = np.append(doublet_labels[:,np.newaxis], communities[:,np.newaxis], axis=1)
-
-
-if __name__ == '__main__':
-    start_time = time.time()
-
-    # Import counts
-    # Normalize = False returns DataFrame
-    raw_counts, _ = utils.dataAcquisition(FNAME, normalize=False)
-
-    probabilistic = False
-
-    if probabilistic:
-
-        # Probabilistic synthetic data
-        synthetic, doublet_labels = create_synthetic_data(getCellTypes(raw_counts))
-    else:
-
-=======
     
     labels = np.append(doublet_labels[:,np.newaxis], communities[:,np.newaxis], axis=1)    
     
@@ -161,24 +118,15 @@
         synthetic, doublet_labels = create_synthetic_data(getCellTypes(raw_counts))
     else: 
         
->>>>>>> f4ccb08d
         #Simple synthetic data
         synthetic, doublet_labels = create_simple_synthetic_data(raw_counts, write=False, 0.5, 0.5)
         #synthetic, labels = dataAcquisition(SYN_FNAME, normalize=True, synthetic=True)
         perm = np.random.permutation(synthetic.shape[0])
-<<<<<<< HEAD
-
-        counts = synthetic[perm]
-        doublet_labels = doublet_labels[perm]
-
-
-=======
     
         counts = synthetic[perm]
         doublet_labels = doublet_labels[perm]
         
         
->>>>>>> f4ccb08d
     GMManalysisSuite(synthetic, doublet_labels)
 
     print("Total run time: {0:.2f} seconds".format(time.time() - start_time))