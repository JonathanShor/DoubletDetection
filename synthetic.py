--- conflicted
+++ resolved
@@ -30,9 +30,6 @@
 # TODO: Remove these print blocking funcs
 
 
-<<<<<<< HEAD
-def create_simple_synthetic_data(raw_counts, alpha1, alpha2, normalize=True, doublet_rate=DOUBLETRATE):
-=======
 def sampleCellRead(mean_reads, gene_probs, num_cells=1):
     num_genes = len(gene_probs)
     # draws = np.random.multinomial([mean_reads] * num_genes,
@@ -196,8 +193,7 @@
     print(np.round(min_synth_sim, 4).reshape(-1, 1))
 
 
-def create_simple_synthetic_data(raw_counts, alpha1, alpha2, write=False, normalize=False, doublet_rate=DOUBLETRATE):
->>>>>>> c459b69d
+def create_simple_synthetic_data(raw_counts, alpha1, alpha2, normalize=True, doublet_rate=DOUBLETRATE):
     """
     Appends doublets to end of data
     :param raw_counts: numpy of count data
